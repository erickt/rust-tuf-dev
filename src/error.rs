use hyper;
use json;
use std::path::Path;
use std::io;

use metadata::Role;

/// Error type for all TUF related errors.
#[derive(Debug, PartialEq, Eq)]
pub enum Error {
<<<<<<< HEAD
    Asn1,
=======
    /// Errors for converting JSON to canonical JSON.
>>>>>>> 9caa6871
    CanonicalJsonError(String),
    /// The metadata for the given role has expired.
    ExpiredMetadata(Role),
    /// Generic error type for more opaque error reporting.
    Generic(String),
    /// An HTTP or network error.
    Http(String),
    /// The TUF configuration was invalid.
    InvalidConfig(String),
    /// Wrapper for IO errors.
    Io(String),
    /// There was an error parsing JSON.
    Json(String),
    /// The calculated and provided hashes for the matadata did not match.
    MetadataHashMismatch(Role),
    /// A necessary piece of metadata was missing.
    MissingMetadata(Role),
    /// The signed metadata had duplicate signatures from a particular key.
    NonUniqueSignatures(Role),
    /// The metadata did not provide any hash algorithms that this library can calculate.
    NoSupportedHashAlgorithms,
    /// A piece of metadata exceeded the provided or maximum allowed size.
    OversizedMetadata(Role),
    /// The calculated and provided hashes for the target did not match.
    UnknownRole(String),
    /// The target does not exist in valid metadata or could not be verified.
    UnavailableTarget,
    /// The role did not have enough signatures to meet the required threshold.
    UnmetThreshold(Role),
    /// The key type was not supported by this library.
    UnsupportedKeyType(String),
    /// The signature scheme was not supported by this library.
    UnsupportedSignatureScheme(String),
    /// There was an error in the verification process.
    VerificationFailure(String),
    /// A piece of metadata decreased its version when not allowed.
    VersionDecrease(Role),
}

impl Error {
    /// Helper to include the path that causd the error for FS I/O errors.
    pub fn from_io(err: io::Error, path: &Path) -> Error {
        Error::Io(format!("Path {:?} : {:?}", path, err))
    }
}

impl From<io::Error> for Error {
    fn from(err: io::Error) -> Error {
        Error::Io(format!("{:?}", err))
    }
}

impl From<json::Error> for Error {
    fn from(err: json::Error) -> Error {
        Error::Json(format!("{:?}", err))
    }
}

impl From<hyper::error::Error> for Error {
    fn from(err: hyper::error::Error) -> Error {
        Error::Http(format!("{:?}", err))
    }
}

impl From<hyper::error::ParseError> for Error {
    fn from(err: hyper::error::ParseError) -> Error {
        Error::Generic(format!("{:?}", err))
    }
}<|MERGE_RESOLUTION|>--- conflicted
+++ resolved
@@ -8,11 +8,9 @@
 /// Error type for all TUF related errors.
 #[derive(Debug, PartialEq, Eq)]
 pub enum Error {
-<<<<<<< HEAD
+    /// ASN.1 parse errors.
     Asn1,
-=======
     /// Errors for converting JSON to canonical JSON.
->>>>>>> 9caa6871
     CanonicalJsonError(String),
     /// The metadata for the given role has expired.
     ExpiredMetadata(Role),
